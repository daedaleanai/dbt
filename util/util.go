package util

import (
	"fmt"
	"io/ioutil"
	"os"
	"path"
<<<<<<< HEAD
	"path/filepath"
	"strings"
=======

	"github.com/daedaleanai/dbt/log"
>>>>>>> 4eab40b1
)

// FileMode is the default FileMode used when creating files.
const FileMode = 0664

// DirMode is the default FileMode used when creating directories.
const DirMode = 0775

// ModuleFileName is the name of the file describing each module.
const ModuleFileName = "MODULE"

// DepsDirName is directory that dependencies are stored in.
const DepsDirName = "DEPS"

// FileExists checks whether some file exists.
func FileExists(file string) bool {
	stat, err := os.Stat(file)
	return err == nil && !stat.IsDir()
}

// DirExists checks whether some directory exists.
func DirExists(dir string) bool {
	stat, err := os.Stat(dir)
	return err == nil && stat.IsDir()
}

// RemoveDir removes a directory and all of its content.
func RemoveDir(p string) {
	err := os.RemoveAll(p)
	if err != nil {
		log.Fatal("Failed to remove directory '%s': %s.\n", p, err)
	}
}

func ReadFile(filePath string) []byte {
	data, err := ioutil.ReadFile(filePath)
	if err != nil {
		log.Fatal("Failed to read file '%s': %s.\n", filePath, err)
	}
	return data
}

func WriteFile(filePath string, data []byte) {
	dir := path.Dir(filePath)
	err := os.MkdirAll(dir, DirMode)
	if err != nil {
		log.Fatal("Failed to create directory '%s': %s.\n", dir, err)
	}
	err = ioutil.WriteFile(filePath, data, FileMode)
	if err != nil {
		log.Fatal("Failed to write file '%s': %s.\n", filePath, err)
	}
}

func CopyFile(sourceFile, destFile string) {
	WriteFile(destFile, ReadFile(sourceFile))
}

func getModuleRoot(p string) (string, error) {
	for {
		moduleFilePath := path.Join(p, ModuleFileName)
		gitDirPath := path.Join(p, ".git")
		parentDirName := path.Base(path.Dir(p))
		if FileExists(moduleFilePath) || parentDirName == DepsDirName || DirExists(gitDirPath) {
			return p, nil
		}
		if p == "/" {
			return "", fmt.Errorf("not inside a module")
		}
		p = path.Dir(p)
	}
}

func GetModuleRootForPath(p string) string {
	moduleRoot, err := getModuleRoot(p)
	if err != nil {
		log.Fatal("Could not identify module root directory. Make sure you run this command inside a module: %s.\n", err)
	}
	return moduleRoot
}

// GetModuleRoot returns the root directory of the current module.
func GetModuleRoot() string {
	workingDir, err := os.Getwd()
	if err != nil {
		log.Fatal("Could not get working directory: %s.\n", err)
	}
	moduleRoot, err := getModuleRoot(workingDir)
	if err != nil {
		log.Fatal("Could not identify module root directory. Make sure you run this command inside a module: %s.\n", err)
	}
	return moduleRoot
}

// GetWorkspaceRoot returns the root directory of the current workspace (i.e., top-level module).
func GetWorkspaceRoot() string {
	workingDir, err := os.Getwd()
	if err != nil {
		log.Fatal("Could not get working directory: %s.\n", err)
	}

	p := workingDir
	for {
		p, err = getModuleRoot(p)
		if err != nil {
			log.Fatal("Could not identify workspace root directory. Make sure you run this command inside a workspace: %s.\n", err)
		}

		parentDirName := path.Base(path.Dir(p))
		if parentDirName != DepsDirName {
			return p
		}
		p = path.Dir(p)
	}
}

func WalkSymlink(root string, walkFn filepath.WalkFunc) error {
	info, err := os.Lstat(root)
	if err != nil {
		return err
	}

	if (info.Mode() & os.ModeSymlink) != os.ModeSymlink {
		return filepath.Walk(root, walkFn)
	}

	link, err := os.Readlink(root)
	if err != nil {
		return err
	}
	if !filepath.IsAbs(link) {
		link = path.Join(path.Dir(root), link)
	}

	return filepath.Walk(link, func(file string, info os.FileInfo, err error) error {
		file = path.Join(root, strings.TrimPrefix(file, link))
		return walkFn(file, info, err)
	})
}<|MERGE_RESOLUTION|>--- conflicted
+++ resolved
@@ -5,13 +5,10 @@
 	"io/ioutil"
 	"os"
 	"path"
-<<<<<<< HEAD
 	"path/filepath"
 	"strings"
-=======
 
 	"github.com/daedaleanai/dbt/log"
->>>>>>> 4eab40b1
 )
 
 // FileMode is the default FileMode used when creating files.
