package util

import (
	_ "embed"
	"encoding/json"
	"errors"
	"fmt"
	"io/ioutil"
	"os"
	"path"
	"path/filepath"
	"regexp"
	"runtime/debug"
	"strconv"
	"strings"
	"sync"

	"github.com/daedaleanai/dbt/log"
	"gopkg.in/yaml.v2"
)

// ModuleFileName is the name of the file describing each module.
const (
	ModuleFileName      = "MODULE"
	ModuleSyntaxVersion = 3

	BuildDirName = "BUILD"
	// DepsDirName is directory that dependencies are stored in.
	DepsDirName     = "DEPS"
	WarningFileName = "WARNING.readme.txt"
)

const (
	fileMode = 0664
	dirMode  = 0775
)
<<<<<<< HEAD

// NOTE: We limit the integers to at most 6 digits.
var semVerRe = regexp.MustCompile(`v(\d{1,6})\.(\d{1,6})\.(\d{1,6})(-([\d\w.]+))?(\+[\d\w.]+)?`)
=======
>>>>>>> 9c3be0be

// Reimplementation of CutPrefix for backwards compatibility with versions < 1.20
func CutPrefix(str string, prefix string) (string, bool) {
	if strings.HasPrefix(str, prefix) {
		return str[len(prefix):], true
	}
	return str, false
}

func obtainVersion() (string, uint, uint, uint) {
<<<<<<< HEAD
	bi, ok := debug.ReadBuildInfo()
	if !ok {
		panic("The binary has been built without build information")
	}

	ver := bi.Main.Version

	for _, m := range bi.Settings {
		if m.Key != "-tags" {
			continue
		}
		for _, kv := range strings.Split(m.Value, ",") {
			kv := strings.TrimSpace(kv)
			if sfx, ok := CutPrefix(kv, "semver-override="); ok {
				ver = sfx
				break
			}

		}
	}

	m := semVerRe.FindStringSubmatch(ver)
	if len(m) > 0 && m[0] == ver {
		major, _ := strconv.ParseUint(m[1], 10, 20)
		minor, _ := strconv.ParseUint(m[2], 10, 20)
		patch, _ := strconv.ParseUint(m[3], 10, 20)
		return m[0], uint(major), uint(minor), uint(patch)
	}

	panic("Could not determine DBT semantic version")
=======
	return "1.4.0", 1, 4, 0
>>>>>>> 9c3be0be
}

func VersionTriplet() [3]uint {
	_, major, minor, patch := obtainVersion()
	return [3]uint{major, minor, patch}
}

func Version() string {
	s, _, _, _ := obtainVersion()
	return s
}

// FileExists checks whether some file exists.
func FileExists(file string) bool {
	stat, err := os.Stat(file)
	return err == nil && !stat.IsDir()
}

// DirExists checks whether some directory exists.
func DirExists(dir string) bool {
	stat, err := os.Stat(dir)
	return err == nil && stat.IsDir()
}

// RemoveDir removes a directory and all of its content.
func RemoveDir(p string) {
	err := os.RemoveAll(p)
	if err != nil {
		log.Fatal("Failed to remove directory '%s': %s.\n", p, err)
	}
}

// MkdirAll creates directory `p` and all parent directories.
func MkdirAll(p string) {
	err := os.MkdirAll(p, dirMode)
	if err != nil {
		log.Fatal("Failed to create directory '%s': %s.\n", p, err)
	}
}

func ReadFile(filePath string) []byte {
	data, err := ioutil.ReadFile(filePath)
	if err != nil {
		log.Fatal("Failed to read file '%s': %s.\n", filePath, err)
	}
	return data
}

func ReadJson(filePath string, v interface{}) {
	err := json.Unmarshal(ReadFile(filePath), v)
	if err != nil {
		log.Fatal("Failed to unmarshal JSON file '%s': %s.\n", filePath, err)
	}
}

func ReadYaml(filePath string, v interface{}) {
	err := yaml.Unmarshal(ReadFile(filePath), v)
	if err != nil {
		log.Fatal("Failed to unmarshal YAML file '%s': %s.\n", filePath, err)
	}
}

func WriteFile(filePath string, data []byte) {
	dir := path.Dir(filePath)
	err := os.MkdirAll(dir, dirMode)
	if err != nil {
		log.Fatal("Failed to create directory '%s': %s.\n", dir, err)
	}
	err = ioutil.WriteFile(filePath, data, fileMode)
	if err != nil {
		log.Fatal("Failed to write file '%s': %s.\n", filePath, err)
	}
}

func WriteJson(filePath string, v interface{}) {
	data, err := json.Marshal(v)
	if err != nil {
		log.Fatal("Failed to marshal JSON for file '%s': %s.\n", filePath, err)
	}
	WriteFile(filePath, data)
}

func WriteYaml(filePath string, v interface{}) {
	data, err := yaml.Marshal(v)
	if err != nil {
		log.Fatal("Failed to marshal YAML for file '%s': %s.\n", filePath, err)
	}
	WriteFile(filePath, data)
}

func CopyFile(sourceFile, destFile string) {
	WriteFile(destFile, ReadFile(sourceFile))
}

// Copies a directory recursing into its inner directories
func CopyDirRecursively(sourceDir, destDir string) error {
	var wg sync.WaitGroup
	err := copyDirRecursivelyInner(sourceDir, destDir, &wg)
	wg.Wait()

	return err
}

func copyDirRecursivelyInner(sourceDir, destDir string, wg *sync.WaitGroup) error {
	stat, err := os.Stat(sourceDir)
	if err != nil {
		return err
	}

	if !stat.IsDir() {
		return fmt.Errorf("'%s' is not a directory", sourceDir)
	}

	MkdirAll(destDir)

	fileInfos, err := ioutil.ReadDir(sourceDir)
	for _, fileInfo := range fileInfos {
		if fileInfo.IsDir() {
			err = copyDirRecursivelyInner(path.Join(sourceDir, fileInfo.Name()), path.Join(destDir, fileInfo.Name()), wg)
			if err != nil {
				return err
			}

			if err := os.Chmod(path.Join(destDir, fileInfo.Name()), fileInfo.Mode()); err != nil {
				return err
			}
		} else {
			wg.Add(1)

			go func(source, dest string, sourceFileInfo os.FileInfo) {
				defer wg.Done()
				CopyFile(source, dest)
				if err := os.Chmod(dest, sourceFileInfo.Mode()); err != nil {
					log.Fatal("failed to change filemode: ", err)
				}
			}(path.Join(sourceDir, fileInfo.Name()), path.Join(destDir, fileInfo.Name()), fileInfo)
		}
	}

	return nil
}

func getModuleRoot(p string) (string, error) {
	for {
		moduleFilePath := path.Join(p, ModuleFileName)
		gitDirPath := path.Join(p, ".git")
		parentDirName := path.Base(path.Dir(p))
		if FileExists(moduleFilePath) || parentDirName == DepsDirName || DirExists(gitDirPath) {
			return p, nil
		}
		if p == "/" {
			return "", fmt.Errorf("not inside a module")
		}
		p = path.Dir(p)
	}
}

func GetModuleRootForPath(p string) string {
	moduleRoot, err := getModuleRoot(p)
	if err != nil {
		log.Fatal("Could not identify module root directory. Make sure you run this command inside a module: %s.\n", err)
	}
	return moduleRoot
}

// GetModuleRoot returns the root directory of the current module.
func GetModuleRoot() string {
	workingDir := GetWorkingDir()
	moduleRoot, err := getModuleRoot(workingDir)
	if err != nil {
		log.Fatal("Could not identify module root directory. Make sure you run this command inside a module: %s.\n", err)
	}
	return moduleRoot
}

// GetWorkspaceRoot returns the root directory of the current workspace (i.e., top-level module).
func GetWorkspaceRoot() string {
	root, err := getWorkspaceRoot()
	if err != nil {
		log.Fatal("Could not identify workspace root directory. Make sure you run this command inside a workspace: %s.\n", err)
	}

	return root
}

// internal version of getWorkspaceRoot that returns an error instead of aborting if we run dbt outside of a workspace.
func getWorkspaceRoot() (string, error) {
	var err error
	p := GetWorkingDir()
	for {
		p, err = getModuleRoot(p)
		if err != nil {
			return "", err
		}

		parentDirName := path.Base(path.Dir(p))
		if parentDirName != DepsDirName {
			return p, nil
		}
		p = path.Dir(p)
	}
}

// GetWorkingDir returns the current working directory.
func GetWorkingDir() string {
	workingDir, err := os.Getwd()
	if err != nil {
		log.Fatal("Could not get working directory: %s.\n", err)
	}
	return workingDir
}

// WalkSymlink works like filepath.Walk but also accepts symbolic links as `root`.
func WalkSymlink(root string, walkFn filepath.WalkFunc) error {
	info, err := os.Lstat(root)
	if err != nil {
		return err
	}

	if (info.Mode() & os.ModeSymlink) != os.ModeSymlink {
		return filepath.Walk(root, walkFn)
	}

	link, err := os.Readlink(root)
	if err != nil {
		return err
	}
	if !filepath.IsAbs(link) {
		link = path.Join(path.Dir(root), link)
	}

	return filepath.Walk(link, func(file string, info os.FileInfo, err error) error {
		file = path.Join(root, strings.TrimPrefix(file, link))
		return walkFn(file, info, err)
	})
}

var FlagNoWorkspaceChecks = false

func CheckWorkspace() {
	if FlagNoWorkspaceChecks {
		return
	}

	workspaceRoot, err := getWorkspaceRoot()
	if err != nil {
		// No workspace to check
		return
	}

	checkManagedDir(workspaceRoot, BuildDirName)
	checkManagedDir(workspaceRoot, DepsDirName)
}

func checkManagedDir(root, child string) {
	if err := diagnoseExistingManagedDir(root, child); err != nil {
		log.Fatal("%vUse --no-workspace-checks to ignore this diagnostics.\n", err)
	}
}

func diagnoseExistingManagedDir(root, child string) error {
	dir := filepath.Join(root, child)
	stat, err := os.Lstat(dir)
	if errors.Is(err, os.ErrNotExist) {
		return nil
	}
	if err != nil {
		return fmt.Errorf("Failed to stat directory %s: %w\n", dir, err)
	}
	if (stat.Mode() & os.ModeSymlink) != 0 {
		return fmt.Errorf("%s special directory must not be a symlink\n", child)
	}
	if !stat.IsDir() {
		return fmt.Errorf("Workspace contains file %s, which overlaps with a special purpose directory used by dbt\n", child)
	}
	return nil
}

//go:embed WARNING.readme.txt
var warningText string

func EnsureManagedDir(dir string) {
	workspaceRoot := GetWorkspaceRoot()
	if err := diagnoseExistingManagedDir(workspaceRoot, dir); err != nil {
		log.Warning("File or directory %s exists but it was modified outside of dbt."+
			" This is error-prone and shall be avoided.\n", dir)
		log.Warning("%v", err)
		return
	}

	if err := os.MkdirAll(filepath.Join(workspaceRoot, dir), dirMode); err != nil {
		log.Fatal("Failed to create special directory %s: %v", dir, err)
	}

	warningFilepath := filepath.Join(workspaceRoot, dir, WarningFileName)
	if _, err := os.Stat(warningFilepath); errors.Is(err, os.ErrNotExist) {
		// best effort, ignore errors
		_ = os.WriteFile(warningFilepath, []byte(warningText), fileMode)
	}
}<|MERGE_RESOLUTION|>--- conflicted
+++ resolved
@@ -34,12 +34,9 @@
 	fileMode = 0664
 	dirMode  = 0775
 )
-<<<<<<< HEAD
 
 // NOTE: We limit the integers to at most 6 digits.
 var semVerRe = regexp.MustCompile(`v(\d{1,6})\.(\d{1,6})\.(\d{1,6})(-([\d\w.]+))?(\+[\d\w.]+)?`)
-=======
->>>>>>> 9c3be0be
 
 // Reimplementation of CutPrefix for backwards compatibility with versions < 1.20
 func CutPrefix(str string, prefix string) (string, bool) {
@@ -49,8 +46,11 @@
 	return str, false
 }
 
+// If -tags=semver-override=xxxxxx is specified among build info settings, then that one is used;
+// otherwise Main.Version is used.
+// If the version deduced by the algorithm above does not match semantic version format,
+// the binary panics.
 func obtainVersion() (string, uint, uint, uint) {
-<<<<<<< HEAD
 	bi, ok := debug.ReadBuildInfo()
 	if !ok {
 		panic("The binary has been built without build information")
@@ -81,9 +81,6 @@
 	}
 
 	panic("Could not determine DBT semantic version")
-=======
-	return "1.4.0", 1, 4, 0
->>>>>>> 9c3be0be
 }
 
 func VersionTriplet() [3]uint {
