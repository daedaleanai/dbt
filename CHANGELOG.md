# Changelog

<<<<<<< HEAD
### v2.0.0-pre1

- Updated the minimum required Go dependency to 1.18 for both DBT build and DBT rules.
- `dbt --version` output format has changed, and can now contain semver pre-release and build components.
- The default value of persist-flags has been changed from `true` to `false`.
  This value can be overriden in MODULE file of a project or in the user's configuration.
  The former takes precedence.
- The build version is deduced from Git tags. It is a hard failure if the deduction fails.  
  Use `go build --tags=semver-override=vX.Y.Z-dev` when building DBT from source on
  an untagged branch and/or with local changes.
- `dbt sync --strict` hardened: it no longer overwrites the top level MODULE file.
  While normally it should have been the case already, bugs could inadvertently break this assumption,
  see e.g. v1.4.1 release.
=======
### Unreleased

- Remove restriction to run ninja with 1 thread for the coverage command. Instead, give the user the
  option to set the number of threads and default to as many threads as cores (-1).
>>>>>>> 4513a32e

### v1.4.1

- Bug fix (introduced in v1.4.0): The "persist-flags" configuration flag erroneously appeared in the
  MODULE file as a side effect of `dbt sync`.

### v1.4.0

- Switched to semantic versioning of the binaries.
- The MODULE file format is no longer directly linked to the minor version of DBT,
  versions 1 through 3 are supported.
- The "persist-flags" configuration can be enforced for a project in top level MODULE file.
  The field is retrofitted into all known MODULE file formats.
  The value specified in the field is applied to all builds of the project,
  overriding the user configuration.<|MERGE_RESOLUTION|>--- conflicted
+++ resolved
@@ -1,6 +1,5 @@
 # Changelog
 
-<<<<<<< HEAD
 ### v2.0.0-pre1
 
 - Updated the minimum required Go dependency to 1.18 for both DBT build and DBT rules.
@@ -14,12 +13,8 @@
 - `dbt sync --strict` hardened: it no longer overwrites the top level MODULE file.
   While normally it should have been the case already, bugs could inadvertently break this assumption,
   see e.g. v1.4.1 release.
-=======
-### Unreleased
-
 - Remove restriction to run ninja with 1 thread for the coverage command. Instead, give the user the
   option to set the number of threads and default to as many threads as cores (-1).
->>>>>>> 4513a32e
 
 ### v1.4.1
 
