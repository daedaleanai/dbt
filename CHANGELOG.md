# Changelog

<<<<<<< HEAD
### v2.0.0

- Switched to semantic versioning of the binaries.
- The default value of persist-flags has been changed from `true` to `false`.
  This value can be overriden in MODULE file of a project or in the user's configuration.
  The former takes precedence.
- The MODULE file format is no longer directly linked to the minor version of DBT,
  versions 1 through 3 are supported.
- Updated the minimum required Go dependency to 1.18.
- `go build --tags=semver-override=vX.Y.Z-dev` should be used when building DBT from
  source on an untagged branch and/or with local changes.

### v1.3.19
=======
### v1.4.0
>>>>>>> 9c3be0be

- Switched to semantic versioning of the binaries.
- The MODULE file format is no longer directly linked to the minor version of DBT,
  versions 1 through 3 are supported.
- The "persist-flags" configuration can be enforced for a project in top level MODULE file.
  The field is retrofitted into all known MODULE file formats.
  The value specified in the field is applied to all builds of the project,
  overriding the user configuration.<|MERGE_RESOLUTION|>--- conflicted
+++ resolved
@@ -1,22 +1,16 @@
 # Changelog
 
-<<<<<<< HEAD
 ### v2.0.0
 
-- Switched to semantic versioning of the binaries.
+- Updated the minimum required Go dependency to 1.18.
 - The default value of persist-flags has been changed from `true` to `false`.
   This value can be overriden in MODULE file of a project or in the user's configuration.
   The former takes precedence.
-- The MODULE file format is no longer directly linked to the minor version of DBT,
-  versions 1 through 3 are supported.
-- Updated the minimum required Go dependency to 1.18.
-- `go build --tags=semver-override=vX.Y.Z-dev` should be used when building DBT from
-  source on an untagged branch and/or with local changes.
+- The build version is deduced from Git tags. It is a hard failure if the deduction fails.  
+  Use `go build --tags=semver-override=vX.Y.Z-dev` when building DBT from source on
+  an untagged branch and/or with local changes.
 
-### v1.3.19
-=======
 ### v1.4.0
->>>>>>> 9c3be0be
 
 - Switched to semantic versioning of the binaries.
 - The MODULE file format is no longer directly linked to the minor version of DBT,
